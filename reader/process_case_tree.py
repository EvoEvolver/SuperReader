--- conflicted
+++ resolved
@@ -7,15 +7,12 @@
 from reader.summary import generate_summary_for_node, high_quality_summary
 
 if __name__ == "__main__":
-    from forest import download_new_dist
-
-    download_new_dist()
     os.environ["OPENAI_API_KEY"] = "sk-proj-yswCDVDgrwrvOvgWWZgbT3BlbkFJXgPdF8oQ6Y1qc70ZFPrq"
     #url = "https://scholar.google.com/scholar_case?case=6657439937507584902"
 
-    url = "https://scholar.google.com/scholar_case?case=4593667331706526094"
+    #url = "https://scholar.google.com/scholar_case?case=4593667331706526094"
 
-    #url = "https://scholar.google.com/scholar_case?case=3381199590391915384"
+    url = "https://scholar.google.com/scholar_case?case=3381199590391915384"
     root = get_caselaw_tree(url)
 
     high_quality_sparse = True
@@ -37,9 +34,4 @@
                              partial(caselaw_sparse),
                              n_workers=20)
 
-<<<<<<< HEAD
-    root.display(dev_mode=False)
-    exit(0)
-=======
     root.display()
->>>>>>> ae92fd5e
